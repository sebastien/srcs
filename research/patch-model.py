--- conflicted
+++ resolved
@@ -2,16 +2,12 @@
 from enum import Enum
 from dataclasses import dataclass
 from pathlib import Path
-from hashlib import sha256
+from hashlib import sha512
 from uuid import uuid4
-<<<<<<< HEAD
-import os.path
-=======
 import re, os
->>>>>>> fb6fec2e
 
 T = TypeVar("T")
-BASE_PATH = Path.cwd()
+
 # --
 # # Simple Structured Version Control
 #
@@ -70,7 +66,7 @@
 
 
 class Location(NamedTuple):
-    path: list[str]
+    path: tuple[str, ...]
 
 
 class Symbol(NamedTuple):
@@ -78,12 +74,12 @@
 
 
 class HashType(Enum):
-    SHA256 = 1
+    SHA512 = 1
 
 
 class Signature(NamedTuple):
     hashtype: int
-    signature: str
+    signature: bytes
 
 
 @dataclass
@@ -159,9 +155,9 @@
 def signature(
     path: Path, start: Optional[int] = None, end: Optional[int] = None
 ) -> Signature:
-    """Returns the SHA256 signature for the file at the given path, optionally taking
+    """Returns the SHA512 signature for the file at the given path, optionally taking
     offsets to calculate the signature of a subset"""
-    h = sha256()
+    h = sha512()
     with path.open("rb") as file:
         if start:
             file.seek(start)
@@ -174,7 +170,7 @@
                 chunk = file.read(min(1024, to_read))
                 h.update(chunk)
                 to_read -= len(chunk)
-    return Signature(HashType.SHA256.value, h.hexdigest())
+    return Signature(HashType.SHA512.value, h.digest())
 
 
 def makeID() -> str:
@@ -182,25 +178,6 @@
     return str(uuid4())
 
 
-<<<<<<< HEAD
-def getLocation(path: Path, base: Path) -> Location:
-    return Location(list(path.resolve().relative_to(base.resolve()).parts))
-
-
-def getChunkData(chunk: Chunk, base: Path = BASE_PATH) -> bytes:
-    with open(base / "/".join(chunk.location.path), "rb") as f:
-        f.seek(o := chunk.range.start.offset)
-        return f.read(chunk.range.end.offset - o)
-
-
-# This seemingly over-complicated function actually does a naive parsing
-# of a text file, and chunking it splitting based on empty lines blocks (more
-# than one line required). It's not as easy to implement as it seems,
-# try asking GPT-4!
-def iterChunks(path: Path, base: Path = BASE_PATH) -> Iterator[Chunk]:
-    """Yields chunks detected in the file, alternating chunks with content
-    and empty chunks."""
-=======
 def isEmptyContent(chunk: bytes) -> bool:
     """Tells if the chunk only has empty content."""
     return all(c in (b" ", b"\n", b"\t") for c in chunk)
@@ -220,7 +197,6 @@
 def iterChunks(path: Path, base: Path = Path.cwd()) -> Iterator[Chunk]:
     """Iterates on the chunks available at the given `path`. This is typically
     what would be specialized with specific parsers to extract the structure."""
->>>>>>> fb6fec2e
     loc = getLocation(path, base)
     sym = Symbol([makeID()])
     if isBinary(path):
@@ -234,91 +210,6 @@
         offset: int = 0
         line: int = 0
         column: int = 0
-<<<<<<< HEAD
-        TEXT = "-"
-        NEWLINE = "N"
-        EMPTY_LINE = "L"
-        EMPTY_BLOCK = "B"
-        state = TEXT
-        start_position = TextPosition(0, 0, 0)
-        last_block_end: Optional[TextPosition] = None
-        last_eol: Optional[TextPosition] = None
-        first_eol: Optional[TextPosition] = None
-        with path.open("rb") as f:
-            while True:
-                c: bytes = f.read(1)
-                if c == b"":
-                    # That's the end of the stream
-                    yield Chunk(
-                        loc,
-                        Symbol([makeID()]),
-                        Range(
-                            last_block_end or start_position,
-                            TextPosition(offset, line, column),
-                        ),
-                        signature(path, (last_block_end or start_position).offset),
-                    )
-                    break
-                elif c == b"\n":
-                    # A newline will trigger a NEWLINE only if we're in the TEXT
-                    # state, otherwise we're in an EMPTY_BLOCK.
-                    state = NEWLINE if state == TEXT else EMPTY_BLOCK
-                    line += 1
-                    column = 0
-                    # We have a new line. This is only going to be the end
-                    # of a block if we have a least two newlines and spaces
-                    # inbetween.
-                    last_eol = TextPosition(offset + 1, line, column)
-                    first_eol = first_eol or last_eol
-                elif c == b"\r":
-                    # CR characters don't do anythin
-                    pass
-                elif c in b"\t ":
-                    # We have a space character. This may trigger an empty
-                    # line if we're just after a NEWLINE
-                    state = EMPTY_LINE if state == NEWLINE else state
-                    # NOTE: We count tabs as one
-                    column += 1
-                else:
-                    # If we're here, we're definitely in a TEXT state. If we
-                    # had an EMPTY_BLOCK then we need to find t he EOL at the
-                    # end of the previous block and the last EOL. This becomes
-                    # our empty block.
-                    if state == EMPTY_BLOCK:
-                        assert first_eol
-                        yield Chunk(
-                            loc,
-                            Symbol([makeID()]),
-                            Range(
-                                last_block_end or start_position,
-                                first_eol,
-                            ),
-                            signature(
-                                path,
-                                (last_block_end or start_position).offset,
-                                first_eol.offset,
-                            ),
-                        )
-                        assert first_eol
-                        assert last_eol
-                        yield Chunk(
-                            loc,
-                            Symbol([makeID()]),
-                            Range(
-                                first_eol,
-                                last_eol,
-                            ),
-                            signature(path, first_eol.offset, last_eol.offset),
-                        )
-                        last_block_end = last_eol
-                    first_eol = None
-                    state = TEXT
-                offset += 1
-
-
-for chunk in iterChunks(Path(__file__)):
-    print("=== ", getChunkData(chunk))
-=======
 
         def makeChunk(
             offset: int, line: int, column: int, text: bytes
@@ -380,6 +271,5 @@
     print("-->", data)
     chunks.append(data)
 assert path.read_bytes() == b"".join(chunks)
->>>>>>> fb6fec2e
 
 # EOF